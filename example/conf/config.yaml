defaults:
  - db: mysql
  - override hydra/launcher: slurm

tags: ~

##### SUGGESTED HYDRA CONFIG ###########################
hydra:
  launcher:
    cpus_per_task: 3
    mem: 25G
    partition: gpu
    gres: gpu:1
<<<<<<< HEAD
=======
##### SUGGESTED HYDRA CONFIG ###########################
>>>>>>> 566e0d94
  sweep: 
    # subdir is built dynamically using the tags
    dir: ${oc.env:HOME}/slurm/${now:%Y-%m-%d}/${hydra.job.name}
  run:
    # once we're running set tags from conf
    dir: ${hydra.sweep.dir}/${join:${oc.select:tags,[]}}
########################################################<|MERGE_RESOLUTION|>--- conflicted
+++ resolved
@@ -4,21 +4,17 @@
 
 tags: ~
 
-##### SUGGESTED HYDRA CONFIG ###########################
 hydra:
   launcher:
     cpus_per_task: 3
     mem: 25G
     partition: gpu
     gres: gpu:1
-<<<<<<< HEAD
-=======
 ##### SUGGESTED HYDRA CONFIG ###########################
->>>>>>> 566e0d94
   sweep: 
     # subdir is built dynamically using the tags
-    dir: ${oc.env:HOME}/slurm/${now:%Y-%m-%d}/${hydra.job.name}
+    dir: ${oc.env:HOME}/slurm/${oc.select:hydra.launcher.date,${now:%Y-%m-%d}}/${hydra.job.name}
   run:
     # once we're running set tags from conf
-    dir: ${hydra.sweep.dir}/${join:${oc.select:tags,[]}}
+    dir: ${hydra.sweep.dir}/${join:${tags}}
 ########################################################